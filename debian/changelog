<<<<<<< HEAD
nuitka (0.5.22~rc3+ds-1) UNRELEASED; urgency=medium

  * New upstream pre-release.

 -- Kay Hayen <kay.hayen@gmail.com>  Sat, 14 May 2016 14:53:49 +0200
=======
nuitka (0.5.21.3+ds-1) unstable; urgency=medium

  * New upstream hotfix release.

 -- Kay Hayen <kay.hayen@gmail.com>  Thu, 26 May 2016 14:51:39 +0200
>>>>>>> ad0ed473

nuitka (0.5.21.2+ds-1) unstable; urgency=medium

  * New upstream hotfix release.

 -- Kay Hayen <kay.hayen@gmail.com>  Sat, 14 May 2016 14:43:28 +0200

nuitka (0.5.21.1+ds-1) unstable; urgency=medium

  * New upstream hotfix release.

  * Depends on g++-5 now.

 -- Kay Hayen <kay.hayen@gmail.com>  Sat, 30 Apr 2016 07:59:57 +0200

nuitka (0.5.21+ds-1) unstable; urgency=medium

  * New upstream release.

 -- Kay Hayen <kay.hayen@gmail.com>  Sun, 24 Apr 2016 14:06:29 +0200

nuitka (0.5.20+ds-1) unstable; urgency=medium

  * New upstream release.

 -- Kay Hayen <kay.hayen@gmail.com>  Sun, 20 Mar 2016 08:11:16 +0100

nuitka (0.5.19.1+ds-1) unstable; urgency=medium

  * New upstream hotfix release.

 -- Kay Hayen <kay.hayen@gmail.com>  Tue, 15 Mar 2016 09:11:57 +0100

nuitka (0.5.19+ds-1) unstable; urgency=medium

  * New upstream release.

 -- Kay Hayen <kay.hayen@gmail.com>  Mon, 01 Feb 2016 07:53:08 +0100

nuitka (0.5.18.1+ds-1) unstable; urgency=medium

  * New upstream hotfix release.

 -- Kay Hayen <kay.hayen@gmail.com>  Sun, 24 Jan 2016 07:52:03 +0100

nuitka (0.5.18+ds-1) unstable; urgency=medium

  * New upstream release.

 -- Kay Hayen <kay.hayen@gmail.com>  Fri, 15 Jan 2016 07:48:41 +0100

nuitka (0.5.17.1+ds-1) unstable; urgency=medium

  * New upstream hotfix release.

 -- Kay Hayen <kay.hayen@gmail.com>  Thu, 14 Jan 2016 23:21:51 +0100

nuitka (0.5.17+ds-1) unstable; urgency=medium

  * New upstream release.

 -- Kay Hayen <kay.hayen@gmail.com>  Sun, 27 Dec 2015 15:18:39 +0100

nuitka (0.5.16.1+ds-1) unstable; urgency=medium

  * New upstream hotfix release.

 -- Kay Hayen <kay.hayen@gmail.com>  Thu, 03 Dec 2015 07:04:12 +0100

nuitka (0.5.16+ds-1) unstable; urgency=medium

  * New upstream release.

 -- Kay Hayen <kay.hayen@gmail.com>  Mon, 09 Nov 2015 18:30:07 +0100

nuitka (0.5.15+ds-1) unstable; urgency=medium

  * New upstream release.

 -- Kay Hayen <kay.hayen@gmail.com>  Mon, 12 Oct 2015 08:57:03 +0200

nuitka (0.5.14.3+ds-1) unstable; urgency=medium

  * New upstream hotfix release.

 -- Kay Hayen <kay.hayen@gmail.com>  Sun, 13 Sep 2015 12:26:59 +0200

nuitka (0.5.14.2+ds-1) unstable; urgency=medium

  * New upstream hotfix release.

 -- Kay Hayen <kay.hayen@gmail.com>  Mon, 07 Sep 2015 00:30:11 +0200

nuitka (0.5.14.1+ds-1) UNRELEASED; urgency=medium

  * New upstream hotfix release.

 -- Kay Hayen <kay.hayen@gmail.com>  Sun, 06 Sep 2015 22:37:22 +0200

nuitka (0.5.14+ds-1) unstable; urgency=medium

  * New upstream release.

 -- Kay Hayen <kay.hayen@gmail.com>  Thu, 27 Aug 2015 06:24:11 +0200

nuitka (0.5.13.8+ds-1) UNRELEASED; urgency=medium

  * New upstream hotfix release.

 -- Kay Hayen <kay.hayen@gmail.com>  Thu, 20 Aug 2015 11:55:53 +0200

nuitka (0.5.13.7+ds-1) UNRELEASED; urgency=medium

  * New upstream hotfix release.

 -- Kay Hayen <kay.hayen@gmail.com>  Tue, 18 Aug 2015 21:55:08 +0200

nuitka (0.5.13.6+ds-1) UNRELEASED; urgency=medium

  * New upstream hotfix release.

 -- Kay Hayen <kay.hayen@gmail.com>  Sun, 16 Aug 2015 14:38:46 +0200

nuitka (0.5.13.5+ds-1) UNRELEASED; urgency=medium

  * New upstream hotfix release.

 -- Kay Hayen <kay.hayen@gmail.com>  Sun, 16 Aug 2015 13:42:02 +0200

nuitka (0.5.13.4+ds-1) UNRELEASED; urgency=medium

  * New upstream hotfix release.

 -- Kay Hayen <kay.hayen@gmail.com>  Fri, 31 Jul 2015 17:24:40 +0200

nuitka (0.5.13.3+ds-1) UNRELEASED; urgency=medium

  * New upstream hotfix release.

 -- Kay Hayen <kay.hayen@gmail.com>  Wed, 29 Jul 2015 10:54:05 +0200

nuitka (0.5.13.2+ds-1) UNRELEASED; urgency=medium

  * New upstream hotfix release.

 -- Kay Hayen <kay.hayen@gmail.com>  Tue, 16 Jun 2015 10:29:12 +0200

nuitka (0.5.13.1+ds-1) UNRELEASED; urgency=medium

  * New upstream hotfix release.

 -- Kay Hayen <kay.hayen@gmail.com>  Mon, 04 May 2015 09:27:19 +0200

nuitka (0.5.13+ds-1) unstable; urgency=medium

  * New upstream release.

 -- Kay Hayen <kay.hayen@gmail.com>  Fri, 01 May 2015 10:44:27 +0200

nuitka (0.5.12.2+ds-1) UNRELEASED; urgency=medium

  * New upstream hotfix release.

 -- Kay Hayen <kay.hayen@gmail.com>  Sun, 26 Apr 2015 08:51:37 +0200

nuitka (0.5.12.1+ds-1) UNRELEASED; urgency=medium

  * New upstream hotfix release.

 -- Kay Hayen <kay.hayen@gmail.com>  Sat, 18 Apr 2015 09:35:06 +0200

nuitka (0.5.12+ds-1) experimental; urgency=medium

  * New upstream release.

 -- Kay Hayen <kay.hayen@gmail.com>  Mon, 06 Apr 2015 17:20:44 +0200

nuitka (0.5.11.2+ds-1) experimental; urgency=medium

  * New upstream hotfix release.

 -- Kay Hayen <kay.hayen@gmail.com>  Thu, 26 Mar 2015 20:09:06 +0100

nuitka (0.5.11.1+ds-1) experimental; urgency=medium

  * New upstream hotfix release.

 -- Kay Hayen <kay.hayen@gmail.com>  Mon, 23 Mar 2015 10:34:17 +0100

nuitka (0.5.11+ds-1) experimental; urgency=medium

  * New upstream release.

 -- Kay Hayen <kay.hayen@gmail.com>  Wed, 18 Mar 2015 08:38:39 +0100

nuitka (0.5.10.2+ds-1) experimental; urgency=medium

  * New upstream hotfix release.

 -- Kay Hayen <kay.hayen@gmail.com>  Tue, 10 Mar 2015 07:46:24 +0100

nuitka (0.5.10.1+ds-1) experimental; urgency=medium

  * New upstream hotfix release.

 -- Kay Hayen <kay.hayen@gmail.com>  Sun, 08 Mar 2015 11:56:55 +0100

nuitka (0.5.10+ds-1) experimental; urgency=medium

  * New upstream release.

 -- Kay Hayen <kay.hayen@gmail.com>  Thu, 05 Mar 2015 07:43:43 +0100

nuitka (0.5.9+ds-1) experimental; urgency=medium

  * New upstream release.

 -- Kay Hayen <kay.hayen@gmail.com>  Thu, 29 Jan 2015 08:18:06 +0100

nuitka (0.5.8+ds-1) experimental; urgency=medium

  * New upstream release.

 -- Kay Hayen <kay.hayen@gmail.com>  Thu, 15 Jan 2015 04:11:03 +0100

nuitka (0.5.7.1+ds-1) experimental; urgency=medium

  * New upstream hotfix release.

 -- Kay Hayen <kay.hayen@gmail.com>  Fri, 09 Jan 2015 13:52:15 +0100

nuitka (0.5.7+ds-1) UNRELEASED; urgency=medium

  * New upstream release.

 -- Kay Hayen <kay.hayen@gmail.com>  Thu, 01 Jan 2015 10:52:03 +0100

nuitka (0.5.6.1+ds-1) UNRELEASED; urgency=medium

  * New upstream hotfix release.

 -- Kay Hayen <kay.hayen@gmail.com>  Sun, 21 Dec 2014 08:32:58 +0100

nuitka (0.5.6+ds-1) UNRELEASED; urgency=medium

  * New upstream release.
  * Added support for hardening-wrapper to be installed.

 -- Kay Hayen <kay.hayen@gmail.com>  Fri, 19 Dec 2014 08:39:17 +0100

nuitka (0.5.5.3+ds-1) unstable; urgency=medium

  * New upstream hotfix release.
  * Added support for armhf architecture.

 -- Kay Hayen <kay.hayen@gmail.com>  Fri, 24 Oct 2014 17:33:59 +0200

nuitka (0.5.5.2+ds-1) unstable; urgency=medium

  * New upstream hotfix release.
  * Bump to Standards Version 3.9.6, no changes needed.

 -- Kay Hayen <kay.hayen@gmail.com>  Fri, 17 Oct 2014 07:56:05 +0200

nuitka (0.5.5+ds-1) unstable; urgency=medium

  * New upstream release.

 -- Kay Hayen <kay.hayen@gmail.com>  Sun, 05 Oct 2014 19:28:20 +0200

nuitka (0.5.4.3+ds-1) unstable; urgency=medium

  * New upstream hotfix release.

 -- Kay Hayen <kay.hayen@gmail.com>  Thu, 21 Aug 2014 09:41:37 +0200

nuitka (0.5.3.5+ds-1) unstable; urgency=medium

  * New upstream hotfix release.

 -- Kay Hayen <kay.hayen@gmail.com>  Fri, 18 Jul 2014 07:28:17 +0200

nuitka (0.5.3.3+ds-1) unstable; urgency=medium

  * New upstream release.
  * Original version didn't build for all versions due to error message
    changes, this release adapts to.

 -- Kay Hayen <kay.hayen@gmail.com>  Sat, 12 Jul 2014 20:50:01 +0200

nuitka (0.5.2+ds-1) unstable; urgency=medium

  * New upstream release.
  * Permit building using cowbuilder, eatmydata (Closes: #749518)
  * Do not require gcc in build-depends
    (Closes: #747984) (Closes: #748005) (Closes: #751325)

 -- Kay Hayen <kay.hayen@gmail.com>  Mon, 23 Jun 2014 08:17:57 +0200

nuitka (0.5.1.1+ds-1) unstable; urgency=medium

  * New upstream hotfix release.

 -- Kay Hayen <kay.hayen@gmail.com>  Thu, 06 Mar 2014 10:44:28 +0100

nuitka (0.5.1+ds-1) unstable; urgency=medium

  * New upstream release.

 -- Kay Hayen <kay.hayen@gmail.com>  Thu, 06 Mar 2014 09:33:51 +0100

nuitka (0.5.0.1+ds-1) unstable; urgency=medium

  * New upstream hotfix release.

 -- Kay Hayen <kay.hayen@gmail.com>  Mon, 13 Jan 2014 23:37:37 +0100

nuitka (0.5.0+ds-1) unstable; urgency=medium

  * New upstream release.
  * Added missing build dependency to process PNG images.

 -- Kay Hayen <kay.hayen@gmail.com>  Fri, 03 Jan 2014 19:18:18 +0100

nuitka (0.4.7.1+ds-1) unstable; urgency=low

  * New upstream hotfix release.

 -- Kay Hayen <kay.hayen@gmail.com>  Tue, 03 Dec 2013 08:44:31 +0100

nuitka (0.4.7+ds-1) UNRELEASED; urgency=low

  * New upstream release.
  * Handle unknown encoding error message change of CPython 2.7.6
    that was backported to CPython 2.7.5+ as well.
    (Closes: #730956)

 -- Kay Hayen <kay.hayen@gmail.com>  Mon, 02 Dec 2013 09:15:12 +0100

nuitka (0.4.6.2+ds-1) unstable; urgency=low

  * New upstream hotfix release.

 -- Kay Hayen <kayhayen@gmx.de>  Fri, 01 Nov 2013 19:07:42 +0100

nuitka (0.4.6+ds-1) unstable; urgency=low

  * New upstream release.

 -- Kay Hayen <kayhayen@gmx.de>  Sun, 27 Oct 2013 21:29:26 +0100

nuitka (0.4.5.1+ds-1) unstable; urgency=low

  * New upstream hotfix release.
  * Corrects upstream Issue#106.

 -- Kay Hayen <kayhayen@gmx.de>  Wed, 25 Sep 2013 14:29:55 +0200

nuitka (0.4.5+ds-1) unstable; urgency=low

  * New upstream release.

 -- Kay Hayen <kayhayen@gmx.de>  Sun, 18 Aug 2013 09:06:29 +0200

nuitka (0.4.4.2+ds-1) unstable; urgency=low

  * New upstream hotfix release.
  * Corrects upstream Issue#98.
  * Corrects upstream Issue#100.
  * Corrects upstream Issue#101.
  * Corrects upstream Issue#102.

 -- Kay Hayen <kayhayen@gmx.de>  Sat, 20 Jul 2013 09:08:29 +0200

nuitka (0.4.4.1+ds-1) unstable; urgency=low

  * New upstream hotfix release.
  * Corrects upstream Issue#95.
  * Corrects upstream Issue#96.

 -- Kay Hayen <kayhayen@gmx.de>  Sat, 13 Jul 2013 11:56:21 +0200

nuitka (0.4.4+ds-1) unstable; urgency=low

  * New upstream release.
  * Upstream now supports Python3.3 and threads.
  * Bump to Standards Version 3.9.4, no changes needed.
  * Fix support for modules and Python3 was broken (Closes: #711459)
  * Fix encoding error changes  Python 2.7.5 (Closes: #713531)

 -- Kay Hayen <kayhayen@gmx.de>  Tue, 25 Jun 2013 10:46:40 +0200

nuitka (0.4.3+ds-1) unstable; urgency=low

  * New upstream release.

 -- Kay Hayen <kayhayen@gmx.de>  Sat, 18 May 2013 10:16:25 +0200

nuitka (0.4.2+ds-1) unstable; urgency=low

  * New upstream release.

 -- Kay Hayen <kayhayen@gmx.de>  Fri, 29 Mar 2013 11:05:08 +0100

nuitka (0.4.1+ds-1) unstable; urgency=low

  * New upstream release.

 -- Kay Hayen <kayhayen@gmx.de>  Tue, 05 Mar 2013 08:15:41 +0100

nuitka (0.4.0+ds-1) UNRELEASED; urgency=low

  * New upstream release.
  * Changes so the Debian package can be backported to Squeeze as well.

 -- Kay Hayen <kayhayen@gmx.de>  Sat, 09 Feb 2013 10:08:15 +0100

nuitka (0.3.25+ds-1) unstable; urgency=low

  * New upstream release.
  * Register the User Manual with "doc-base".

 -- Kay Hayen <kayhayen@gmx.de>  Sun, 11 Nov 2012 13:57:32 +0100

nuitka (0.3.24.1+ds-1) unstable; urgency=low

  * New upstream hotfix release.
  * Corrects upstream Issue#46.

 -- Kay Hayen <kayhayen@gmx.de>  Sat, 08 Sep 2012 22:30:11 +0000

nuitka (0.3.24+ds-1) unstable; urgency=low

  * New upstream release.
  * Detect the absence of "g++" and gracefully fallback to the
    compiler depended on. (Closes: #682146)
  * Changed usage of "temp" files in developer scripts to be
    secure. (Closes: #682145)
  * Added support for "DEB_BUILD_OPTIONS=nocheck" to skip the
    test runs. (Closes: #683090)

 -- Kay Hayen <kayhayen@gmx.de>  Sat, 18 Aug 2012 21:19:17 +0200

nuitka (0.3.23.1+ds-1) unstable; urgency=low

  * New upstream hotfix release.
  * Corrects upstream Issue#40, Issue#41, and Issue#42.

 -- Kay Hayen <kayhayen@gmx.de>  Mon, 16 Jul 2012 07:25:41 +0200

nuitka (0.3.23+ds-1) unstable; urgency=low

  * New upstream release.
  * License for Nuitka is now Apache License 2.0, no more GPLv3.
  * Corrects upstream Issue#37 and Issue#38.

 -- Kay Hayen <kayhayen@gmx.de>  Sun, 01 Jul 2012 00:00:57 +0200

nuitka (0.3.22.1+ds-1) unstable; urgency=low

  * New upstream hotfix release.
  * Corrected copyright file syntax error found by new lintian
    version.
  * Corrects upstream Issue#19.

 -- Kay Hayen <kayhayen@gmx.de>  Sat, 16 Jun 2012 08:58:30 +0200

nuitka (0.3.22+ds-1) unstable; urgency=low

  * New upstream release.

 -- Kay Hayen <kayhayen@gmx.de>  Sun, 13 May 2012 12:51:16 +0200

nuitka (0.3.21+ds-1) unstable; urgency=low

  * New upstream release.

 -- Kay Hayen <kayhayen@gmx.de>  Thu, 12 Apr 2012 20:24:01 +0200

nuitka (0.3.20.2+ds-1) unstable; urgency=low

  * New upstream hotfix release.
  * Corrects upstream Issue#35.
  * Bump to Standards Version 3.9.3, no changes needed.
  * In the alternative build dependencies, designed to make the
    Python3 build dependency optional, put option that is going
    to work on "unstable" first. (Closes: #665021)

 -- Kay Hayen <kayhayen@gmx.de>  Tue, 03 Apr 2012 22:31:36 +0200

nuitka (0.3.20.1+ds-1) unstable; urgency=low

  * New upstream hotfix release.
  * Corrects upstream Issue#34.

 -- Kay Hayen <kayhayen@gmx.de>  Sat, 03 Mar 2012 10:18:30 +0100

nuitka (0.3.20+ds-1) unstable; urgency=low

  * New upstream release.
  * Added upstream "Changelog.rst" as "changelog"

 -- Kay Hayen <kayhayen@gmx.de>  Mon, 27 Feb 2012 09:32:10 +0100

nuitka (0.3.19.2+ds-1) unstable; urgency=low

  * New upstream hotfix release.
  * Corrects upstream Issue#32.

 -- Kay Hayen <kayhayen@gmx.de>  Sun, 12 Feb 2012 20:33:30 +0100

nuitka (0.3.19.1+ds-1) unstable; urgency=low

  * New upstream hotfix release.
  * Corrects upstream Issue#30 and Issue#31.

 -- Kay Hayen <kayhayen@gmx.de>  Sat, 28 Jan 2012 07:27:38 +0100

nuitka (0.3.19+ds-1) unstable; urgency=low

  * New upstream release.
  * Improvements to option groups layout in manpages, and broken
    whitespace for "--recurse-to" option. (Closes: #655910)
  * Documented new option "--recurse-directory" in man page with
    example.
  * Made the "debian/watch" file ignore upstream pre-releases,
    these shall not be considered for this package.
  * Aligned depended version with build depended versions.
  * Depend on "python-dev" as well, needed to compile against
    "libpython".
  * Build depend on "python-dev-all" and "python-dbg-all" to
    execute tests with both all supported Python versions.
  * Build depend on "python3.2-dev-all" and "python3-dbg-all"
    to execute tests with Python3 as well. It is currently not
    supported by upstream, this is only preparatory.
  * Added suggestion of "ccache", can speed up the compilation
    process.

 -- Kay Hayen <kayhayen@gmx.de>  Tue, 17 Jan 2012 10:29:45 +0100

nuitka (0.3.18+ds-1) unstable; urgency=low

  * New upstream release.
  * Lowered dependencies so that a backport to Ubuntu Natty and
    higher is now feasible. A "scons >=2.0.0" is good enough,
    and so is "g++-4.5" as well.
  * Don't require the PDF generation to be successful on older
    Ubuntu versions as it crashes due to old "rst2pdf" bugs.

 -- Kay Hayen <kayhayen@gmx.de>  Thu, 12 Jan 2012 19:55:43 +0100

nuitka (0.3.18~pre2+ds-1) unstable; urgency=low

  * New upstream pre-release.
  * First upload to unstable, many thanks to my reviewer and
    sponsor Yaroslav Halchenko <debian@onerussian.com>
  * New maintainer (Closes: #648489)
  * Added Developer Manual to the generated PDF documentation.
  * Added python-dbg to Build-Depends to also execcute reference
    count tests.
  * Changed copyright file to reference Apache license via its
    standard Debian location as well.

 -- Kay Hayen <kayhayen@gmx.de>  Tue, 10 Jan 2012 22:21:56 +0100

nuitka (0.3.17+ds-1) UNRELEASED; urgency=low

  * New upstream release.
  * Updated man page to use new "--recurse-*" options in examples
    over removed "--deep*" options.
  * Completed copyright file according to "licensecheck" findings
    and updated files accordingly. Put the included tests owned
    by upstream into public domain.
  * Use a "+ds" file as orig source with inline copy of Scons
    already removed instead of doing it as a patch.
  * Also removed the benchmark tests from "+ds" file, not useful
    to be provided with Nuitka.
  * Added syntax tests, these were omitted by mistake previously.
  * Run the test suite at package build time, it checks the basic
    tests, syntax error tests, program tests, and the compile
    itself test.
  * Added run time dependencies also as build time dependencies
    to be able to execute the tests.
  * Corrected handling of upstream pre-release names in the watch
    file.
  * Changed contributor notice to only require "Apache License 2.0"
    for the new parts.
  * Put Debian packaging and owned tests under "Apache License 2.0"
    as well.

 -- Kay Hayen <kayhayen@gmx.de>  Mon, 09 Jan 2012 09:02:19 +0100

nuitka (0.3.16-1) UNRELEASED; urgency=low

  * New upstream release.
  * Updated debian/copyright URI to match the latest one.
  * Updated debian/copyright to DEP5 changes.
  * Added Nuitka homepage to debian/control.
  * Added watch file, so uscan works.
  * Added git pointers to git repository and gitweb to the
    package control file.
  * Corrected examples section in man page to correctly escape "-".
  * Added meaningful "what is" to manpages.
  * Bump to Standards Version 3.9.2, no changes needed.
  * Added extended description to address lintian warning.

 -- Kay Hayen <kayhayen@gmx.de>  Sun, 18 Dec 2011 13:01:10 +0100

nuitka (0.3.15-1) UNRELEASED; urgency=low

  * New upstream release.
  * Renamed "/usr/bin/Python" to "/usr/bin/nuitka-python".
  * Added man pages for "nuitka" and "nuitka-python", the first
    with an examples section that shows the most important uses
    of the "nuitka" binary.
  * Removed foreign code for Windows generators, removed from
    debian/copyright.
  * Lowered dependency for Scons to what Ubuntu Oneiric has and
    what we have as an inline copy, (scons >=2.0.1) should be
    sufficient.
  * Recommend python-lxml, as it's used by Nuitka to dump XML
    representation.
  * Recommend python-qt4, as it may be used to display the node
    tree in a window.
  * Removed inline copy of Scons from the binary package.
  * Added patch to remove the setting nuitka package in sys.path,
    not needed in Debian.

 -- Kay Hayen <kayhayen@gmx.de>  Thu, 01 Dec 2011 22:43:33 +0100

nuitka (0.3.15pre2-1) UNRELEASED; urgency=low

  * Initial Debian package.

 -- Kay Hayen <kayhayen@gmx.de>  Fri, 11 Nov 2011 20:58:55 +0100<|MERGE_RESOLUTION|>--- conflicted
+++ resolved
@@ -1,16 +1,14 @@
-<<<<<<< HEAD
 nuitka (0.5.22~rc3+ds-1) UNRELEASED; urgency=medium
 
   * New upstream pre-release.
 
  -- Kay Hayen <kay.hayen@gmail.com>  Sat, 14 May 2016 14:53:49 +0200
-=======
+
 nuitka (0.5.21.3+ds-1) unstable; urgency=medium
 
   * New upstream hotfix release.
 
  -- Kay Hayen <kay.hayen@gmail.com>  Thu, 26 May 2016 14:51:39 +0200
->>>>>>> ad0ed473
 
 nuitka (0.5.21.2+ds-1) unstable; urgency=medium
 

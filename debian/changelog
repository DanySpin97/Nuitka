<<<<<<< HEAD
nuitka (0.5.6~pre1+ds-1) UNRELEASED; urgency=medium

  * New upstream pre-release.

 -- Kay Hayen <kay.hayen@gmail.com>  Sun, 05 Oct 2014 19:32:44 +0200
=======
nuitka (0.5.5.1+ds-1) unstable; urgency=medium

  * New upstream hotfix release.

 -- Kay Hayen <kay.hayen@gmail.com>  Fri, 10 Oct 2014 09:40:26 +0200
>>>>>>> c4d0ccc7

nuitka (0.5.5+ds-1) unstable; urgency=medium

  * New upstream release.

 -- Kay Hayen <kay.hayen@gmail.com>  Sun, 05 Oct 2014 19:28:20 +0200

nuitka (0.5.4.3+ds-1) unstable; urgency=medium

  * New upstream hotfix release.

 -- Kay Hayen <kay.hayen@gmail.com>  Thu, 21 Aug 2014 09:41:37 +0200

nuitka (0.5.3.5+ds-1) unstable; urgency=medium

  * New upstream hotfix release.

 -- Kay Hayen <kay.hayen@gmail.com>  Fri, 18 Jul 2014 07:28:17 +0200

nuitka (0.5.3.3+ds-1) unstable; urgency=medium

  * New upstream release.
  * Original version didn't build for all versions due to error message
    changes, this release adapts to.

 -- Kay Hayen <kay.hayen@gmail.com>  Sat, 12 Jul 2014 20:50:01 +0200

nuitka (0.5.2+ds-1) unstable; urgency=medium

  * New upstream release.
  * Permit building using cowbuilder, eatmydata (Closes: #749518)
  * Do not require gcc in build-depends
    (Closes: #747984) (Closes: #748005) (Closes: #751325)

 -- Kay Hayen <kay.hayen@gmail.com>  Mon, 23 Jun 2014 08:17:57 +0200

nuitka (0.5.1.1+ds-1) unstable; urgency=medium

  * New upstream hotfix release.

 -- Kay Hayen <kay.hayen@gmail.com>  Thu, 06 Mar 2014 10:44:28 +0100

nuitka (0.5.1+ds-1) unstable; urgency=medium

  * New upstream release.

 -- Kay Hayen <kay.hayen@gmail.com>  Thu, 06 Mar 2014 09:33:51 +0100

nuitka (0.5.0.1+ds-1) unstable; urgency=medium

  * New upstream hotfix release.

 -- Kay Hayen <kay.hayen@gmail.com>  Mon, 13 Jan 2014 23:37:37 +0100

nuitka (0.5.0+ds-1) unstable; urgency=medium

  * New upstream release.
  * Added missing build dependency to process PNG images.

 -- Kay Hayen <kay.hayen@gmail.com>  Fri, 03 Jan 2014 19:18:18 +0100

nuitka (0.4.7.1+ds-1) unstable; urgency=low

  * New upstream hotfix release.

 -- Kay Hayen <kay.hayen@gmail.com>  Tue, 03 Dec 2013 08:44:31 +0100

nuitka (0.4.7+ds-1) UNRELEASED; urgency=low

  * New upstream release.
  * Handle unknown encoding error message change of CPython 2.7.6
    that was backported to CPython 2.7.5+ as well.
    (Closes: #730956)

 -- Kay Hayen <kay.hayen@gmail.com>  Mon, 02 Dec 2013 09:15:12 +0100

nuitka (0.4.6.2+ds-1) unstable; urgency=low

  * New upstream hotfix release.

 -- Kay Hayen <kayhayen@gmx.de>  Fri, 01 Nov 2013 19:07:42 +0100

nuitka (0.4.6+ds-1) unstable; urgency=low

  * New upstream release.

 -- Kay Hayen <kayhayen@gmx.de>  Sun, 27 Oct 2013 21:29:26 +0100

nuitka (0.4.5.1+ds-1) unstable; urgency=low

  * New upstream hotfix release.
  * Corrects upstream Issue#106.

 -- Kay Hayen <kayhayen@gmx.de>  Wed, 25 Sep 2013 14:29:55 +0200

nuitka (0.4.5+ds-1) unstable; urgency=low

  * New upstream release.

 -- Kay Hayen <kayhayen@gmx.de>  Sun, 18 Aug 2013 09:06:29 +0200

nuitka (0.4.4.2+ds-1) unstable; urgency=low

  * New upstream hotfix release.
  * Corrects upstream Issue#98.
  * Corrects upstream Issue#100.
  * Corrects upstream Issue#101.
  * Corrects upstream Issue#102.

 -- Kay Hayen <kayhayen@gmx.de>  Sat, 20 Jul 2013 09:08:29 +0200

nuitka (0.4.4.1+ds-1) unstable; urgency=low

  * New upstream hotfix release.
  * Corrects upstream Issue#95.
  * Corrects upstream Issue#96.

 -- Kay Hayen <kayhayen@gmx.de>  Sat, 13 Jul 2013 11:56:21 +0200

nuitka (0.4.4+ds-1) unstable; urgency=low

  * New upstream release.
  * Upstream now supports Python3.3 and threads.
  * Bump to Standards Version 3.9.4, no changes needed.
  * Fix support for modules and Python3 was broken (Closes: #711459)
  * Fix encoding error changes  Python 2.7.5 (Closes: #713531)

 -- Kay Hayen <kayhayen@gmx.de>  Tue, 25 Jun 2013 10:46:40 +0200

nuitka (0.4.3+ds-1) unstable; urgency=low

  * New upstream release.

 -- Kay Hayen <kayhayen@gmx.de>  Sat, 18 May 2013 10:16:25 +0200

nuitka (0.4.2+ds-1) unstable; urgency=low

  * New upstream release.

 -- Kay Hayen <kayhayen@gmx.de>  Fri, 29 Mar 2013 11:05:08 +0100

nuitka (0.4.1+ds-1) unstable; urgency=low

  * New upstream release.

 -- Kay Hayen <kayhayen@gmx.de>  Tue, 05 Mar 2013 08:15:41 +0100

nuitka (0.4.0+ds-1) UNRELEASED; urgency=low

  * New upstream release.
  * Changes so the Debian package can be backported to Squeeze as well.

 -- Kay Hayen <kayhayen@gmx.de>  Sat, 09 Feb 2013 10:08:15 +0100

nuitka (0.3.25+ds-1) unstable; urgency=low

  * New upstream release.
  * Register the User Manual with "doc-base".

 -- Kay Hayen <kayhayen@gmx.de>  Sun, 11 Nov 2012 13:57:32 +0100

nuitka (0.3.24.1+ds-1) unstable; urgency=low

  * New upstream hotfix release.
  * Corrects upstream Issue#46.

 -- Kay Hayen <kayhayen@gmx.de>  Sat, 08 Sep 2012 22:30:11 +0000

nuitka (0.3.24+ds-1) unstable; urgency=low

  * New upstream release.
  * Detect the absence of "g++" and gracefully fallback to the
    compiler depended on. (Closes: #682146)
  * Changed usage of "temp" files in developer scripts to be
    secure. (Closes: #682145)
  * Added support for "DEB_BUILD_OPTIONS=nocheck" to skip the
    test runs. (Closes: #683090)

 -- Kay Hayen <kayhayen@gmx.de>  Sat, 18 Aug 2012 21:19:17 +0200

nuitka (0.3.23.1+ds-1) unstable; urgency=low

  * New upstream hotfix release.
  * Corrects upstream Issue#40, Issue#41, and Issue#42.

 -- Kay Hayen <kayhayen@gmx.de>  Mon, 16 Jul 2012 07:25:41 +0200

nuitka (0.3.23+ds-1) unstable; urgency=low

  * New upstream release.
  * License for Nuitka is now Apache License 2.0, no more GPLv3.
  * Corrects upstream Issue#37 and Issue#38.

 -- Kay Hayen <kayhayen@gmx.de>  Sun, 01 Jul 2012 00:00:57 +0200

nuitka (0.3.22.1+ds-1) unstable; urgency=low

  * New upstream hotfix release.
  * Corrected copyright file syntax error found by new lintian
    version.
  * Corrects upstream Issue#19.

 -- Kay Hayen <kayhayen@gmx.de>  Sat, 16 Jun 2012 08:58:30 +0200

nuitka (0.3.22+ds-1) unstable; urgency=low

  * New upstream release.

 -- Kay Hayen <kayhayen@gmx.de>  Sun, 13 May 2012 12:51:16 +0200

nuitka (0.3.21+ds-1) unstable; urgency=low

  * New upstream release.

 -- Kay Hayen <kayhayen@gmx.de>  Thu, 12 Apr 2012 20:24:01 +0200

nuitka (0.3.20.2+ds-1) unstable; urgency=low

  * New upstream hotfix release.
  * Corrects upstream Issue#35.
  * Bump to Standards Version 3.9.3, no changes needed.
  * In the alternative build dependencies, designed to make the
    Python3 build dependency optional, put option that is going
    to work on "unstable" first. (Closes: #665021)

 -- Kay Hayen <kayhayen@gmx.de>  Tue, 03 Apr 2012 22:31:36 +0200

nuitka (0.3.20.1+ds-1) unstable; urgency=low

  * New upstream hotfix release.
  * Corrects upstream Issue#34.

 -- Kay Hayen <kayhayen@gmx.de>  Sat, 03 Mar 2012 10:18:30 +0100

nuitka (0.3.20+ds-1) unstable; urgency=low

  * New upstream release.
  * Added upstream "Changelog.rst" as "changelog"

 -- Kay Hayen <kayhayen@gmx.de>  Mon, 27 Feb 2012 09:32:10 +0100

nuitka (0.3.19.2+ds-1) unstable; urgency=low

  * New upstream hotfix release.
  * Corrects upstream Issue#32.

 -- Kay Hayen <kayhayen@gmx.de>  Sun, 12 Feb 2012 20:33:30 +0100

nuitka (0.3.19.1+ds-1) unstable; urgency=low

  * New upstream hotfix release.
  * Corrects upstream Issue#30 and Issue#31.

 -- Kay Hayen <kayhayen@gmx.de>  Sat, 28 Jan 2012 07:27:38 +0100

nuitka (0.3.19+ds-1) unstable; urgency=low

  * New upstream release.
  * Improvements to option groups layout in manpages, and broken
    whitespace for "--recurse-to" option. (Closes: #655910)
  * Documented new option "--recurse-directory" in man page with
    example.
  * Made the "debian/watch" file ignore upstream pre-releases,
    these shall not be considered for this package.
  * Aligned depended version with build depended versions.
  * Depend on "python-dev" as well, needed to compile against
    "libpython".
  * Build depend on "python-dev-all" and "python-dbg-all" to
    execute tests with both all supported Python versions.
  * Build depend on "python3.2-dev-all" and "python3-dbg-all"
    to execute tests with Python3 as well. It is currently not
    supported by upstream, this is only preparatory.
  * Added suggestion of "ccache", can speed up the compilation
    process.

 -- Kay Hayen <kayhayen@gmx.de>  Tue, 17 Jan 2012 10:29:45 +0100

nuitka (0.3.18+ds-1) unstable; urgency=low

  * New upstream release.
  * Lowered dependencies so that a backport to Ubuntu Natty and
    higher is now feasible. A "scons >=2.0.0" is good enough,
    and so is "g++-4.5" as well.
  * Don't require the PDF generation to be successful on older
    Ubuntu versions as it crashes due to old "rst2pdf" bugs.

 -- Kay Hayen <kayhayen@gmx.de>  Thu, 12 Jan 2012 19:55:43 +0100

nuitka (0.3.18~pre2+ds-1) unstable; urgency=low

  * New upstream pre-release.
  * First upload to unstable, many thanks to my reviewer and
    sponsor Yaroslav Halchenko <debian@onerussian.com>
  * New maintainer (Closes: #648489)
  * Added Developer Manual to the generated PDF documentation.
  * Added python-dbg to Build-Depends to also execcute reference
    count tests.
  * Changed copyright file to reference Apache license via its
    standard Debian location as well.

 -- Kay Hayen <kayhayen@gmx.de>  Tue, 10 Jan 2012 22:21:56 +0100

nuitka (0.3.17+ds-1) UNRELEASED; urgency=low

  * New upstream release.
  * Updated man page to use new "--recurse-*" options in examples
    over removed "--deep*" options.
  * Completed copyright file according to "licensecheck" findings
    and updated files accordingly. Put the included tests owned
    by upstream into public domain.
  * Use a "+ds" file as orig source with inline copy of Scons
    already removed instead of doing it as a patch.
  * Also removed the benchmark tests from "+ds" file, not useful
    to be provided with Nuitka.
  * Added syntax tests, these were omitted by mistake previously.
  * Run the test suite at package build time, it checks the basic
    tests, syntax error tests, program tests, and the compile
    itself test.
  * Added run time dependencies also as build time dependencies
    to be able to execute the tests.
  * Corrected handling of upstream pre-release names in the watch
    file.
  * Changed contributor notice to only require "Apache License 2.0"
    for the new parts.
  * Put Debian packaging and owned tests under "Apache License 2.0"
    as well.

 -- Kay Hayen <kayhayen@gmx.de>  Mon, 09 Jan 2012 09:02:19 +0100

nuitka (0.3.16-1) UNRELEASED; urgency=low

  * New upstream release.
  * Updated debian/copyright URI to match the latest one.
  * Updated debian/copyright to DEP5 changes.
  * Added Nuitka homepage to debian/control.
  * Added watch file, so uscan works.
  * Added git pointers to git repository and gitweb to the
    package control file.
  * Corrected examples section in man page to correctly escape "-".
  * Added meaningful "what is" to manpages.
  * Bump to Standards Version 3.9.2, no changes needed.
  * Added extended description to address lintian warning.

 -- Kay Hayen <kayhayen@gmx.de>  Sun, 18 Dec 2011 13:01:10 +0100

nuitka (0.3.15-1) UNRELEASED; urgency=low

  * New upstream release.
  * Renamed "/usr/bin/Python" to "/usr/bin/nuitka-python".
  * Added man pages for "nuitka" and "nuitka-python", the first
    with an examples section that shows the most important uses
    of the "nuitka" binary.
  * Removed foreign code for Windows generators, removed from
    debian/copyright.
  * Lowered dependency for Scons to what Ubuntu Oneiric has and
    what we have as an inline copy, (scons >=2.0.1) should be
    sufficient.
  * Recommend python-lxml, as it's used by Nuitka to dump XML
    representation.
  * Recommend python-qt4, as it may be used to display the node
    tree in a window.
  * Removed inline copy of Scons from the binary package.
  * Added patch to remove the setting nuitka package in sys.path,
    not needed in Debian.

 -- Kay Hayen <kayhayen@gmx.de>  Thu, 01 Dec 2011 22:43:33 +0100

nuitka (0.3.15pre2-1) UNRELEASED; urgency=low

  * Initial Debian package.

 -- Kay Hayen <kayhayen@gmx.de>  Fri, 11 Nov 2011 20:58:55 +0100<|MERGE_RESOLUTION|>--- conflicted
+++ resolved
@@ -1,16 +1,14 @@
-<<<<<<< HEAD
-nuitka (0.5.6~pre1+ds-1) UNRELEASED; urgency=medium
+nuitka (0.5.6~pre2+ds-1) UNRELEASED; urgency=medium
 
   * New upstream pre-release.
 
  -- Kay Hayen <kay.hayen@gmail.com>  Sun, 05 Oct 2014 19:32:44 +0200
-=======
+
 nuitka (0.5.5.1+ds-1) unstable; urgency=medium
 
   * New upstream hotfix release.
 
  -- Kay Hayen <kay.hayen@gmail.com>  Fri, 10 Oct 2014 09:40:26 +0200
->>>>>>> c4d0ccc7
 
 nuitka (0.5.5+ds-1) unstable; urgency=medium
 

<<<<<<< HEAD
nuitka (0.5.33~rc5+ds-1) UNRELEASED; urgency=medium

  * New upstream pre-release.

 -- Kay Hayen <kay.hayen@gmail.com>  Wed, 15 Aug 2018 19:09:16 +0200
=======
nuitka (0.5.32.6+ds-1) unstable; urgency=medium

  * New upstream hotfix release.

 -- Kay Hayen <kay.hayen@gmail.com>  Thu, 23 Aug 2018 20:05:18 +0200
>>>>>>> 6d0fec66

nuitka (0.5.32.5+ds-1) unstable; urgency=medium

  * New upstream hotfix release.

 -- Kay Hayen <kay.hayen@gmail.com>  Wed, 15 Aug 2018 19:06:01 +0200

nuitka (0.5.32.4+ds-1) unstable; urgency=medium

  * New upstream hotfix release.

 -- Kay Hayen <kay.hayen@gmail.com>  Fri, 10 Aug 2018 12:06:44 +0200

nuitka (0.5.32.3+ds-1) unstable; urgency=medium

  * New upstream hotfix release.

 -- Kay Hayen <kay.hayen@gmail.com>  Sat, 04 Aug 2018 10:40:31 +0200

nuitka (0.5.32.2+ds-1) unstable; urgency=medium

  * New upstream hotfix release.

 -- Kay Hayen <kay.hayen@gmail.com>  Wed, 01 Aug 2018 17:38:43 +0200

nuitka (0.5.32.1+ds-1) unstable; urgency=medium

  * New upstream hotfix release.

 -- Kay Hayen <kay.hayen@gmail.com>  Sat, 28 Jul 2018 20:16:29 +0200

nuitka (0.5.32+ds-1) unstable; urgency=medium

  * New upstream release.

 -- Kay Hayen <kay.hayen@gmail.com>  Sat, 28 Jul 2018 15:07:21 +0200

nuitka (0.5.31+ds-1) unstable; urgency=medium

  * New upstream release.

 -- Kay Hayen <kay.hayen@gmail.com>  Mon, 09 Jul 2018 08:23:02 +0200

nuitka (0.5.30+ds-1) unstable; urgency=medium

  * New upstream release.

 -- Kay Hayen <kay.hayen@gmail.com>  Mon, 30 Apr 2018 09:50:54 +0200

nuitka (0.5.29.5+ds-1) unstable; urgency=medium

  * New upstream hotfix release.

 -- Kay Hayen <kay.hayen@gmail.com>  Wed, 25 Apr 2018 09:33:55 +0200

nuitka (0.5.29.4+ds-1) unstable; urgency=medium

  * New upstream hotfix release.

 -- Kay Hayen <kay.hayen@gmail.com>  Mon, 09 Apr 2018 20:22:37 +0200

nuitka (0.5.29.3+ds-1) unstable; urgency=medium

  * New upstream hotfix release.

 -- Kay Hayen <kay.hayen@gmail.com>  Sat, 31 Mar 2018 16:12:25 +0200

nuitka (0.5.29.2+ds-1) unstable; urgency=medium

  * New upstream hotfix release.

 -- Kay Hayen <kay.hayen@gmail.com>  Thu, 29 Mar 2018 10:19:24 +0200

nuitka (0.5.29.1+ds-1) unstable; urgency=medium

  * New upstream hotfix release.

 -- Kay Hayen <kay.hayen@gmail.com>  Tue, 27 Mar 2018 18:22:54 +0200

nuitka (0.5.29+ds-1) unstable; urgency=medium

  * New upstream release.

 -- Kay Hayen <kay.hayen@gmail.com>  Mon, 26 Mar 2018 20:13:44 +0200

nuitka (0.5.28.2+ds-1) unstable; urgency=medium

  * New upstream hotfix release.

 -- Kay Hayen <kay.hayen@gmail.com>  Wed, 29 Nov 2017 15:09:28 +0100

nuitka (0.5.28.1+ds-1) unstable; urgency=medium

  * New upstream hotfix release.
  * Also ignore sbuild non-existant directory (Closes: #871125).

 -- Kay Hayen <kay.hayen@gmail.com>  Sun, 22 Oct 2017 10:44:31 +0200

nuitka (0.5.28+ds-1) unstable; urgency=medium

  * New upstream release.

 -- Kay Hayen <kay.hayen@gmail.com>  Tue, 17 Oct 2017 10:03:56 +0200

nuitka (0.5.27+ds-1) unstable; urgency=medium

  * New upstream release.

 -- Kay Hayen <kay.hayen@gmail.com>  Sat, 22 Jul 2017 16:21:37 +0200

nuitka (0.5.26.4+ds-1) unstable; urgency=medium

  * New upstream hotfix release.
  * Recommend actual PyQT package (Closes: #866540).

 -- Kay Hayen <kay.hayen@gmail.com>  Mon, 03 Jul 2017 08:59:37 +0200

nuitka (0.5.26.3+ds-1) unstable; urgency=medium

  * New upstream hotfix release.

 -- Kay Hayen <kay.hayen@gmail.com>  Thu, 22 Jun 2017 08:08:53 +0200

nuitka (0.5.26.2+ds-1) unstable; urgency=medium

  * New upstream hotfix release.

 -- Kay Hayen <kay.hayen@gmail.com>  Sat, 17 Jun 2017 11:37:12 +0200

nuitka (0.5.26.1+ds-1) unstable; urgency=medium

  * New upstream hotfix release.

 -- Kay Hayen <kay.hayen@gmail.com>  Sat, 10 Jun 2017 13:09:51 +0200

nuitka (0.5.26+ds-1) unstable; urgency=medium

  * New upstream release.

 -- Kay Hayen <kay.hayen@gmail.com>  Wed, 07 Jun 2017 08:15:19 +0200

nuitka (0.5.25+ds-1) unstable; urgency=medium

  * New upstream release.

 -- Kay Hayen <kay.hayen@gmail.com>  Tue, 24 Jan 2017 06:13:46 +0100

nuitka (0.5.24.4+ds-1) unstable; urgency=medium

  * New upstream hotfix release.
  * Better detection of acceptable shared library loads from
    system paths for standalone tests (Closes: #844902).

 -- Kay Hayen <kay.hayen@gmail.com>  Sat, 10 Dec 2016 12:25:35 +0100

nuitka (0.5.24.3+ds-1) unstable; urgency=medium

  * New upstream hotfix release.

 -- Kay Hayen <kay.hayen@gmail.com>  Fri, 09 Dec 2016 06:50:55 +0100

nuitka (0.5.24.2+ds-1) unstable; urgency=medium

  * New upstream hotfix release.

 -- Kay Hayen <kay.hayen@gmail.com>  Wed, 30 Nov 2016 09:32:03 +0100

nuitka (0.5.24.1+ds-1) unstable; urgency=medium

  * New upstream hotfix release.

 -- Kay Hayen <kay.hayen@gmail.com>  Wed, 16 Nov 2016 08:16:53 +0100

nuitka (0.5.24+ds-1) unstable; urgency=medium

  * New upstream release.

 -- Kay Hayen <kay.hayen@gmail.com>  Mon, 14 Nov 2016 09:41:31 +0100

nuitka (0.5.23.2+ds-1) unstable; urgency=medium

  * New upstream hotfix release.

 -- Kay Hayen <kay.hayen@gmail.com>  Mon, 07 Nov 2016 07:55:11 +0100

nuitka (0.5.23.1+ds-1) unstable; urgency=medium

  * New upstream hotfix release.
  * Use of C11 compiler instead of C++ compiler, so we drop the
    versioned dependencies. (Closes: #835954)

 -- Kay Hayen <kay.hayen@gmail.com>  Sun, 16 Oct 2016 10:40:59 +0200

nuitka (0.5.23+ds-1) unstable; urgency=medium

  * New upstream release.

 -- Kay Hayen <kay.hayen@gmail.com>  Sun, 02 Oct 2016 18:14:41 +0200

nuitka (0.5.22+ds-1) unstable; urgency=medium

  * New upstream release.

 -- Kay Hayen <kay.hayen@gmail.com>  Tue, 16 Aug 2016 11:22:16 +0200

nuitka (0.5.21.3+ds-1) unstable; urgency=medium

  * New upstream hotfix release.

 -- Kay Hayen <kay.hayen@gmail.com>  Thu, 26 May 2016 14:51:39 +0200

nuitka (0.5.21.2+ds-1) unstable; urgency=medium

  * New upstream hotfix release.

 -- Kay Hayen <kay.hayen@gmail.com>  Sat, 14 May 2016 14:43:28 +0200

nuitka (0.5.21.1+ds-1) unstable; urgency=medium

  * New upstream hotfix release.

  * Depends on g++-5 now.

 -- Kay Hayen <kay.hayen@gmail.com>  Sat, 30 Apr 2016 07:59:57 +0200

nuitka (0.5.21+ds-1) unstable; urgency=medium

  * New upstream release.

 -- Kay Hayen <kay.hayen@gmail.com>  Sun, 24 Apr 2016 14:06:29 +0200

nuitka (0.5.20+ds-1) unstable; urgency=medium

  * New upstream release.

 -- Kay Hayen <kay.hayen@gmail.com>  Sun, 20 Mar 2016 08:11:16 +0100

nuitka (0.5.19.1+ds-1) unstable; urgency=medium

  * New upstream hotfix release.

 -- Kay Hayen <kay.hayen@gmail.com>  Tue, 15 Mar 2016 09:11:57 +0100

nuitka (0.5.19+ds-1) unstable; urgency=medium

  * New upstream release.

 -- Kay Hayen <kay.hayen@gmail.com>  Mon, 01 Feb 2016 07:53:08 +0100

nuitka (0.5.18.1+ds-1) unstable; urgency=medium

  * New upstream hotfix release.

 -- Kay Hayen <kay.hayen@gmail.com>  Sun, 24 Jan 2016 07:52:03 +0100

nuitka (0.5.18+ds-1) unstable; urgency=medium

  * New upstream release.

 -- Kay Hayen <kay.hayen@gmail.com>  Fri, 15 Jan 2016 07:48:41 +0100

nuitka (0.5.17.1+ds-1) unstable; urgency=medium

  * New upstream hotfix release.

 -- Kay Hayen <kay.hayen@gmail.com>  Thu, 14 Jan 2016 23:21:51 +0100

nuitka (0.5.17+ds-1) unstable; urgency=medium

  * New upstream release.

 -- Kay Hayen <kay.hayen@gmail.com>  Sun, 27 Dec 2015 15:18:39 +0100

nuitka (0.5.16.1+ds-1) unstable; urgency=medium

  * New upstream hotfix release.

 -- Kay Hayen <kay.hayen@gmail.com>  Thu, 03 Dec 2015 07:04:12 +0100

nuitka (0.5.16+ds-1) unstable; urgency=medium

  * New upstream release.

 -- Kay Hayen <kay.hayen@gmail.com>  Mon, 09 Nov 2015 18:30:07 +0100

nuitka (0.5.15+ds-1) unstable; urgency=medium

  * New upstream release.

 -- Kay Hayen <kay.hayen@gmail.com>  Mon, 12 Oct 2015 08:57:03 +0200

nuitka (0.5.14.3+ds-1) unstable; urgency=medium

  * New upstream hotfix release.

 -- Kay Hayen <kay.hayen@gmail.com>  Sun, 13 Sep 2015 12:26:59 +0200

nuitka (0.5.14.2+ds-1) unstable; urgency=medium

  * New upstream hotfix release.

 -- Kay Hayen <kay.hayen@gmail.com>  Mon, 07 Sep 2015 00:30:11 +0200

nuitka (0.5.14.1+ds-1) UNRELEASED; urgency=medium

  * New upstream hotfix release.

 -- Kay Hayen <kay.hayen@gmail.com>  Sun, 06 Sep 2015 22:37:22 +0200

nuitka (0.5.14+ds-1) unstable; urgency=medium

  * New upstream release.

 -- Kay Hayen <kay.hayen@gmail.com>  Thu, 27 Aug 2015 06:24:11 +0200

nuitka (0.5.13.8+ds-1) UNRELEASED; urgency=medium

  * New upstream hotfix release.

 -- Kay Hayen <kay.hayen@gmail.com>  Thu, 20 Aug 2015 11:55:53 +0200

nuitka (0.5.13.7+ds-1) UNRELEASED; urgency=medium

  * New upstream hotfix release.

 -- Kay Hayen <kay.hayen@gmail.com>  Tue, 18 Aug 2015 21:55:08 +0200

nuitka (0.5.13.6+ds-1) UNRELEASED; urgency=medium

  * New upstream hotfix release.

 -- Kay Hayen <kay.hayen@gmail.com>  Sun, 16 Aug 2015 14:38:46 +0200

nuitka (0.5.13.5+ds-1) UNRELEASED; urgency=medium

  * New upstream hotfix release.

 -- Kay Hayen <kay.hayen@gmail.com>  Sun, 16 Aug 2015 13:42:02 +0200

nuitka (0.5.13.4+ds-1) UNRELEASED; urgency=medium

  * New upstream hotfix release.

 -- Kay Hayen <kay.hayen@gmail.com>  Fri, 31 Jul 2015 17:24:40 +0200

nuitka (0.5.13.3+ds-1) UNRELEASED; urgency=medium

  * New upstream hotfix release.

 -- Kay Hayen <kay.hayen@gmail.com>  Wed, 29 Jul 2015 10:54:05 +0200

nuitka (0.5.13.2+ds-1) UNRELEASED; urgency=medium

  * New upstream hotfix release.

 -- Kay Hayen <kay.hayen@gmail.com>  Tue, 16 Jun 2015 10:29:12 +0200

nuitka (0.5.13.1+ds-1) UNRELEASED; urgency=medium

  * New upstream hotfix release.

 -- Kay Hayen <kay.hayen@gmail.com>  Mon, 04 May 2015 09:27:19 +0200

nuitka (0.5.13+ds-1) unstable; urgency=medium

  * New upstream release.

 -- Kay Hayen <kay.hayen@gmail.com>  Fri, 01 May 2015 10:44:27 +0200

nuitka (0.5.12.2+ds-1) UNRELEASED; urgency=medium

  * New upstream hotfix release.

 -- Kay Hayen <kay.hayen@gmail.com>  Sun, 26 Apr 2015 08:51:37 +0200

nuitka (0.5.12.1+ds-1) UNRELEASED; urgency=medium

  * New upstream hotfix release.

 -- Kay Hayen <kay.hayen@gmail.com>  Sat, 18 Apr 2015 09:35:06 +0200

nuitka (0.5.12+ds-1) experimental; urgency=medium

  * New upstream release.

 -- Kay Hayen <kay.hayen@gmail.com>  Mon, 06 Apr 2015 17:20:44 +0200

nuitka (0.5.11.2+ds-1) experimental; urgency=medium

  * New upstream hotfix release.

 -- Kay Hayen <kay.hayen@gmail.com>  Thu, 26 Mar 2015 20:09:06 +0100

nuitka (0.5.11.1+ds-1) experimental; urgency=medium

  * New upstream hotfix release.

 -- Kay Hayen <kay.hayen@gmail.com>  Mon, 23 Mar 2015 10:34:17 +0100

nuitka (0.5.11+ds-1) experimental; urgency=medium

  * New upstream release.

 -- Kay Hayen <kay.hayen@gmail.com>  Wed, 18 Mar 2015 08:38:39 +0100

nuitka (0.5.10.2+ds-1) experimental; urgency=medium

  * New upstream hotfix release.

 -- Kay Hayen <kay.hayen@gmail.com>  Tue, 10 Mar 2015 07:46:24 +0100

nuitka (0.5.10.1+ds-1) experimental; urgency=medium

  * New upstream hotfix release.

 -- Kay Hayen <kay.hayen@gmail.com>  Sun, 08 Mar 2015 11:56:55 +0100

nuitka (0.5.10+ds-1) experimental; urgency=medium

  * New upstream release.

 -- Kay Hayen <kay.hayen@gmail.com>  Thu, 05 Mar 2015 07:43:43 +0100

nuitka (0.5.9+ds-1) experimental; urgency=medium

  * New upstream release.

 -- Kay Hayen <kay.hayen@gmail.com>  Thu, 29 Jan 2015 08:18:06 +0100

nuitka (0.5.8+ds-1) experimental; urgency=medium

  * New upstream release.

 -- Kay Hayen <kay.hayen@gmail.com>  Thu, 15 Jan 2015 04:11:03 +0100

nuitka (0.5.7.1+ds-1) experimental; urgency=medium

  * New upstream hotfix release.

 -- Kay Hayen <kay.hayen@gmail.com>  Fri, 09 Jan 2015 13:52:15 +0100

nuitka (0.5.7+ds-1) UNRELEASED; urgency=medium

  * New upstream release.

 -- Kay Hayen <kay.hayen@gmail.com>  Thu, 01 Jan 2015 10:52:03 +0100

nuitka (0.5.6.1+ds-1) UNRELEASED; urgency=medium

  * New upstream hotfix release.

 -- Kay Hayen <kay.hayen@gmail.com>  Sun, 21 Dec 2014 08:32:58 +0100

nuitka (0.5.6+ds-1) UNRELEASED; urgency=medium

  * New upstream release.
  * Added support for hardening-wrapper to be installed.

 -- Kay Hayen <kay.hayen@gmail.com>  Fri, 19 Dec 2014 08:39:17 +0100

nuitka (0.5.5.3+ds-1) unstable; urgency=medium

  * New upstream hotfix release.
  * Added support for armhf architecture.

 -- Kay Hayen <kay.hayen@gmail.com>  Fri, 24 Oct 2014 17:33:59 +0200

nuitka (0.5.5.2+ds-1) unstable; urgency=medium

  * New upstream hotfix release.
  * Bump to Standards Version 3.9.6, no changes needed.

 -- Kay Hayen <kay.hayen@gmail.com>  Fri, 17 Oct 2014 07:56:05 +0200

nuitka (0.5.5+ds-1) unstable; urgency=medium

  * New upstream release.

 -- Kay Hayen <kay.hayen@gmail.com>  Sun, 05 Oct 2014 19:28:20 +0200

nuitka (0.5.4.3+ds-1) unstable; urgency=medium

  * New upstream hotfix release.

 -- Kay Hayen <kay.hayen@gmail.com>  Thu, 21 Aug 2014 09:41:37 +0200

nuitka (0.5.3.5+ds-1) unstable; urgency=medium

  * New upstream hotfix release.

 -- Kay Hayen <kay.hayen@gmail.com>  Fri, 18 Jul 2014 07:28:17 +0200

nuitka (0.5.3.3+ds-1) unstable; urgency=medium

  * New upstream release.
  * Original version didn't build for all versions due to error message
    changes, this release adapts to.

 -- Kay Hayen <kay.hayen@gmail.com>  Sat, 12 Jul 2014 20:50:01 +0200

nuitka (0.5.2+ds-1) unstable; urgency=medium

  * New upstream release.
  * Permit building using cowbuilder, eatmydata (Closes: #749518)
  * Do not require gcc in build-depends
    (Closes: #747984) (Closes: #748005) (Closes: #751325)

 -- Kay Hayen <kay.hayen@gmail.com>  Mon, 23 Jun 2014 08:17:57 +0200

nuitka (0.5.1.1+ds-1) unstable; urgency=medium

  * New upstream hotfix release.

 -- Kay Hayen <kay.hayen@gmail.com>  Thu, 06 Mar 2014 10:44:28 +0100

nuitka (0.5.1+ds-1) unstable; urgency=medium

  * New upstream release.

 -- Kay Hayen <kay.hayen@gmail.com>  Thu, 06 Mar 2014 09:33:51 +0100

nuitka (0.5.0.1+ds-1) unstable; urgency=medium

  * New upstream hotfix release.

 -- Kay Hayen <kay.hayen@gmail.com>  Mon, 13 Jan 2014 23:37:37 +0100

nuitka (0.5.0+ds-1) unstable; urgency=medium

  * New upstream release.
  * Added missing build dependency to process PNG images.

 -- Kay Hayen <kay.hayen@gmail.com>  Fri, 03 Jan 2014 19:18:18 +0100

nuitka (0.4.7.1+ds-1) unstable; urgency=low

  * New upstream hotfix release.

 -- Kay Hayen <kay.hayen@gmail.com>  Tue, 03 Dec 2013 08:44:31 +0100

nuitka (0.4.7+ds-1) UNRELEASED; urgency=low

  * New upstream release.
  * Handle unknown encoding error message change of CPython 2.7.6
    that was backported to CPython 2.7.5+ as well.
    (Closes: #730956)

 -- Kay Hayen <kay.hayen@gmail.com>  Mon, 02 Dec 2013 09:15:12 +0100

nuitka (0.4.6.2+ds-1) unstable; urgency=low

  * New upstream hotfix release.

 -- Kay Hayen <kayhayen@gmx.de>  Fri, 01 Nov 2013 19:07:42 +0100

nuitka (0.4.6+ds-1) unstable; urgency=low

  * New upstream release.

 -- Kay Hayen <kayhayen@gmx.de>  Sun, 27 Oct 2013 21:29:26 +0100

nuitka (0.4.5.1+ds-1) unstable; urgency=low

  * New upstream hotfix release.
  * Corrects upstream Issue#106.

 -- Kay Hayen <kayhayen@gmx.de>  Wed, 25 Sep 2013 14:29:55 +0200

nuitka (0.4.5+ds-1) unstable; urgency=low

  * New upstream release.

 -- Kay Hayen <kayhayen@gmx.de>  Sun, 18 Aug 2013 09:06:29 +0200

nuitka (0.4.4.2+ds-1) unstable; urgency=low

  * New upstream hotfix release.
  * Corrects upstream Issue#98.
  * Corrects upstream Issue#100.
  * Corrects upstream Issue#101.
  * Corrects upstream Issue#102.

 -- Kay Hayen <kayhayen@gmx.de>  Sat, 20 Jul 2013 09:08:29 +0200

nuitka (0.4.4.1+ds-1) unstable; urgency=low

  * New upstream hotfix release.
  * Corrects upstream Issue#95.
  * Corrects upstream Issue#96.

 -- Kay Hayen <kayhayen@gmx.de>  Sat, 13 Jul 2013 11:56:21 +0200

nuitka (0.4.4+ds-1) unstable; urgency=low

  * New upstream release.
  * Upstream now supports Python3.3 and threads.
  * Bump to Standards Version 3.9.4, no changes needed.
  * Fix support for modules and Python3 was broken (Closes: #711459)
  * Fix encoding error changes  Python 2.7.5 (Closes: #713531)

 -- Kay Hayen <kayhayen@gmx.de>  Tue, 25 Jun 2013 10:46:40 +0200

nuitka (0.4.3+ds-1) unstable; urgency=low

  * New upstream release.

 -- Kay Hayen <kayhayen@gmx.de>  Sat, 18 May 2013 10:16:25 +0200

nuitka (0.4.2+ds-1) unstable; urgency=low

  * New upstream release.

 -- Kay Hayen <kayhayen@gmx.de>  Fri, 29 Mar 2013 11:05:08 +0100

nuitka (0.4.1+ds-1) unstable; urgency=low

  * New upstream release.

 -- Kay Hayen <kayhayen@gmx.de>  Tue, 05 Mar 2013 08:15:41 +0100

nuitka (0.4.0+ds-1) UNRELEASED; urgency=low

  * New upstream release.
  * Changes so the Debian package can be backported to Squeeze as well.

 -- Kay Hayen <kayhayen@gmx.de>  Sat, 09 Feb 2013 10:08:15 +0100

nuitka (0.3.25+ds-1) unstable; urgency=low

  * New upstream release.
  * Register the User Manual with "doc-base".

 -- Kay Hayen <kayhayen@gmx.de>  Sun, 11 Nov 2012 13:57:32 +0100

nuitka (0.3.24.1+ds-1) unstable; urgency=low

  * New upstream hotfix release.
  * Corrects upstream Issue#46.

 -- Kay Hayen <kayhayen@gmx.de>  Sat, 08 Sep 2012 22:30:11 +0000

nuitka (0.3.24+ds-1) unstable; urgency=low

  * New upstream release.
  * Detect the absence of "g++" and gracefully fallback to the
    compiler depended on. (Closes: #682146)
  * Changed usage of "temp" files in developer scripts to be
    secure. (Closes: #682145)
  * Added support for "DEB_BUILD_OPTIONS=nocheck" to skip the
    test runs. (Closes: #683090)

 -- Kay Hayen <kayhayen@gmx.de>  Sat, 18 Aug 2012 21:19:17 +0200

nuitka (0.3.23.1+ds-1) unstable; urgency=low

  * New upstream hotfix release.
  * Corrects upstream Issue#40, Issue#41, and Issue#42.

 -- Kay Hayen <kayhayen@gmx.de>  Mon, 16 Jul 2012 07:25:41 +0200

nuitka (0.3.23+ds-1) unstable; urgency=low

  * New upstream release.
  * License for Nuitka is now Apache License 2.0, no more GPLv3.
  * Corrects upstream Issue#37 and Issue#38.

 -- Kay Hayen <kayhayen@gmx.de>  Sun, 01 Jul 2012 00:00:57 +0200

nuitka (0.3.22.1+ds-1) unstable; urgency=low

  * New upstream hotfix release.
  * Corrected copyright file syntax error found by new lintian
    version.
  * Corrects upstream Issue#19.

 -- Kay Hayen <kayhayen@gmx.de>  Sat, 16 Jun 2012 08:58:30 +0200

nuitka (0.3.22+ds-1) unstable; urgency=low

  * New upstream release.

 -- Kay Hayen <kayhayen@gmx.de>  Sun, 13 May 2012 12:51:16 +0200

nuitka (0.3.21+ds-1) unstable; urgency=low

  * New upstream release.

 -- Kay Hayen <kayhayen@gmx.de>  Thu, 12 Apr 2012 20:24:01 +0200

nuitka (0.3.20.2+ds-1) unstable; urgency=low

  * New upstream hotfix release.
  * Corrects upstream Issue#35.
  * Bump to Standards Version 3.9.3, no changes needed.
  * In the alternative build dependencies, designed to make the
    Python3 build dependency optional, put option that is going
    to work on "unstable" first. (Closes: #665021)

 -- Kay Hayen <kayhayen@gmx.de>  Tue, 03 Apr 2012 22:31:36 +0200

nuitka (0.3.20.1+ds-1) unstable; urgency=low

  * New upstream hotfix release.
  * Corrects upstream Issue#34.

 -- Kay Hayen <kayhayen@gmx.de>  Sat, 03 Mar 2012 10:18:30 +0100

nuitka (0.3.20+ds-1) unstable; urgency=low

  * New upstream release.
  * Added upstream "Changelog.rst" as "changelog"

 -- Kay Hayen <kayhayen@gmx.de>  Mon, 27 Feb 2012 09:32:10 +0100

nuitka (0.3.19.2+ds-1) unstable; urgency=low

  * New upstream hotfix release.
  * Corrects upstream Issue#32.

 -- Kay Hayen <kayhayen@gmx.de>  Sun, 12 Feb 2012 20:33:30 +0100

nuitka (0.3.19.1+ds-1) unstable; urgency=low

  * New upstream hotfix release.
  * Corrects upstream Issue#30 and Issue#31.

 -- Kay Hayen <kayhayen@gmx.de>  Sat, 28 Jan 2012 07:27:38 +0100

nuitka (0.3.19+ds-1) unstable; urgency=low

  * New upstream release.
  * Improvements to option groups layout in manpages, and broken
    whitespace for "--recurse-to" option. (Closes: #655910)
  * Documented new option "--recurse-directory" in man page with
    example.
  * Made the "debian/watch" file ignore upstream pre-releases,
    these shall not be considered for this package.
  * Aligned depended version with build depended versions.
  * Depend on "python-dev" as well, needed to compile against
    "libpython".
  * Build depend on "python-dev-all" and "python-dbg-all" to
    execute tests with both all supported Python versions.
  * Build depend on "python3.2-dev-all" and "python3-dbg-all"
    to execute tests with Python3 as well. It is currently not
    supported by upstream, this is only preparatory.
  * Added suggestion of "ccache", can speed up the compilation
    process.

 -- Kay Hayen <kayhayen@gmx.de>  Tue, 17 Jan 2012 10:29:45 +0100

nuitka (0.3.18+ds-1) unstable; urgency=low

  * New upstream release.
  * Lowered dependencies so that a backport to Ubuntu Natty and
    higher is now feasible. A "scons >=2.0.0" is good enough,
    and so is "g++-4.5" as well.
  * Don't require the PDF generation to be successful on older
    Ubuntu versions as it crashes due to old "rst2pdf" bugs.

 -- Kay Hayen <kayhayen@gmx.de>  Thu, 12 Jan 2012 19:55:43 +0100

nuitka (0.3.18~pre2+ds-1) unstable; urgency=low

  * New upstream pre-release.
  * First upload to unstable, many thanks to my reviewer and
    sponsor Yaroslav Halchenko <debian@onerussian.com>
  * New maintainer (Closes: #648489)
  * Added Developer Manual to the generated PDF documentation.
  * Added python-dbg to Build-Depends to also execcute reference
    count tests.
  * Changed copyright file to reference Apache license via its
    standard Debian location as well.

 -- Kay Hayen <kayhayen@gmx.de>  Tue, 10 Jan 2012 22:21:56 +0100

nuitka (0.3.17+ds-1) UNRELEASED; urgency=low

  * New upstream release.
  * Updated man page to use new "--recurse-*" options in examples
    over removed "--deep*" options.
  * Completed copyright file according to "licensecheck" findings
    and updated files accordingly. Put the included tests owned
    by upstream into public domain.
  * Use a "+ds" file as orig source with inline copy of Scons
    already removed instead of doing it as a patch.
  * Also removed the benchmark tests from "+ds" file, not useful
    to be provided with Nuitka.
  * Added syntax tests, these were omitted by mistake previously.
  * Run the test suite at package build time, it checks the basic
    tests, syntax error tests, program tests, and the compile
    itself test.
  * Added run time dependencies also as build time dependencies
    to be able to execute the tests.
  * Corrected handling of upstream pre-release names in the watch
    file.
  * Changed contributor notice to only require "Apache License 2.0"
    for the new parts.
  * Put Debian packaging and owned tests under "Apache License 2.0"
    as well.

 -- Kay Hayen <kayhayen@gmx.de>  Mon, 09 Jan 2012 09:02:19 +0100

nuitka (0.3.16-1) UNRELEASED; urgency=low

  * New upstream release.
  * Updated debian/copyright URI to match the latest one.
  * Updated debian/copyright to DEP5 changes.
  * Added Nuitka homepage to debian/control.
  * Added watch file, so uscan works.
  * Added git pointers to git repository and gitweb to the
    package control file.
  * Corrected examples section in man page to correctly escape "-".
  * Added meaningful "what is" to manpages.
  * Bump to Standards Version 3.9.2, no changes needed.
  * Added extended description to address lintian warning.

 -- Kay Hayen <kayhayen@gmx.de>  Sun, 18 Dec 2011 13:01:10 +0100

nuitka (0.3.15-1) UNRELEASED; urgency=low

  * New upstream release.
  * Renamed "/usr/bin/Python" to "/usr/bin/nuitka-python".
  * Added man pages for "nuitka" and "nuitka-python", the first
    with an examples section that shows the most important uses
    of the "nuitka" binary.
  * Removed foreign code for Windows generators, removed from
    debian/copyright.
  * Lowered dependency for Scons to what Ubuntu Oneiric has and
    what we have as an inline copy, (scons >=2.0.1) should be
    sufficient.
  * Recommend python-lxml, as it's used by Nuitka to dump XML
    representation.
  * Recommend python-qt4, as it may be used to display the node
    tree in a window.
  * Removed inline copy of Scons from the binary package.
  * Added patch to remove the setting nuitka package in sys.path,
    not needed in Debian.

 -- Kay Hayen <kayhayen@gmx.de>  Thu, 01 Dec 2011 22:43:33 +0100

nuitka (0.3.15pre2-1) UNRELEASED; urgency=low

  * Initial Debian package.

 -- Kay Hayen <kayhayen@gmx.de>  Fri, 11 Nov 2011 20:58:55 +0100<|MERGE_RESOLUTION|>--- conflicted
+++ resolved
@@ -1,16 +1,14 @@
-<<<<<<< HEAD
 nuitka (0.5.33~rc5+ds-1) UNRELEASED; urgency=medium
 
   * New upstream pre-release.
 
  -- Kay Hayen <kay.hayen@gmail.com>  Wed, 15 Aug 2018 19:09:16 +0200
-=======
+
 nuitka (0.5.32.6+ds-1) unstable; urgency=medium
 
   * New upstream hotfix release.
 
  -- Kay Hayen <kay.hayen@gmail.com>  Thu, 23 Aug 2018 20:05:18 +0200
->>>>>>> 6d0fec66
 
 nuitka (0.5.32.5+ds-1) unstable; urgency=medium
 

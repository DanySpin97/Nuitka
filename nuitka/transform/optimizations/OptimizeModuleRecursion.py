#
#     Copyright 2011, Kay Hayen, mailto:kayhayen@gmx.de
#
#     Part of "Nuitka", an optimizing Python compiler that is compatible and
#     integrates with CPython, but also works on its own.
#
#     If you submit Kay Hayen patches to this software in either form, you
#     automatically grant him a copyright assignment to the code, or in the
#     alternative a BSD license to the code, should your jurisdiction prevent
#     this. Obviously it won't affect code that comes to him indirectly or
#     code you don't submit to him.
#
#     This is to reserve my ability to re-license the code at any time, e.g.
#     the PSF. With this version of Nuitka, using it for Closed Source will
#     not be allowed.
#
#     This program is free software: you can redistribute it and/or modify
#     it under the terms of the GNU General Public License as published by
#     the Free Software Foundation, version 3 of the License.
#
#     This program is distributed in the hope that it will be useful,
#     but WITHOUT ANY WARRANTY; without even the implied warranty of
#     MERCHANTABILITY or FITNESS FOR A PARTICULAR PURPOSE.  See the
#     GNU General Public License for more details.
#
#     You should have received a copy of the GNU General Public License
#     along with this program.  If not, see <http://www.gnu.org/licenses/>.
#
#     Please leave the whole of this copyright notice intact.
#
""" Optimization step that expands the tree by imported modules.

Normally imports are relatively static, but Nuitka also attempts to cover the uses of
__import__ and other import techniques, that allow dynamic values. If other optimizations
make it possible to predict these, the compiler can go deeper that what it normally could.

So this is called repeatedly mayhaps, each time a constant is added.
"""

from .OptimizeBase import OptimizationVisitorBase, info, warning

from nuitka import TreeBuilding, Importing, Options, Utils

import os

def isStandardLibraryPath( path ):
    if not path.startswith( os.path.dirname( os.__file__  ) ):
        return False

    if "dist-packages" in path or "site-packages" in path:
        return False

    return True

class ModuleRecursionVisitor( OptimizationVisitorBase ):
    imported_modules = {}

    def __init__( self ):
        self.stdlib = Options.shallFollowStandardLibrary()

    def _recurseTo( self, module_package, module_filename, module_relpath ):
        if module_relpath not in self.imported_modules:
            info( "Recurse to import %s", module_relpath )

            try:
                imported_module = TreeBuilding.buildModuleTree(
                    filename = module_filename,
                    package  = module_package,
                    is_main  = False
                )
            except (SyntaxError, IndentationError) as e:
                warning( "Cannot recurse to import %s because of %s", module_relpath, e.__class__.__name__ )
                return

            assert not module_relpath.endswith( "/__init__.py" )

            self.imported_modules[ module_relpath ] = imported_module

            self.signalChange(
                "new_code",
                imported_module.getSourceReference(),
                "Recursed to module."
            )

        return self.imported_modules[ module_relpath ]

    def _consider( self, module_filename, module_package ):
        assert module_package is None or ( type( module_package ) is str and module_package != "" )

        if module_filename.endswith( ".py" ) or Utils.isDir( module_filename ):
            if self.stdlib or not isStandardLibraryPath( module_filename ):
                module_relpath = Utils.relpath( module_filename )

                return self._recurseTo(
                    module_package  = module_package,
                    module_filename = module_filename,
                    module_relpath  = module_relpath
                )


    def _handleModule( self, module ):
        module_filename = module.getFilename()

        if module_filename not in self.imported_modules:
            if module_filename.endswith( "/__init__.py" ):
                module_relpath = Utils.relpath( module_filename[:-12] )
            else:
                module_relpath = Utils.relpath( module_filename )

            self.imported_modules[ Utils.relpath( module_relpath ) ] = module

        module_package = module.getPackage()

        if module_package is not None:
            package_package, _package_module_name, package_filename = Importing.findModule(
                source_ref     = module.getSourceReference(),
                module_name    = module_package,
                parent_package = None,
                level          = 1
            )

            self._recurseTo(
                module_package  = package_package,
                module_filename = package_filename,
                module_relpath  = Utils.relpath( package_filename )
            )

    def _handleImportModule( self, node ):
        if node.getModule() is None:
<<<<<<< HEAD
            source_ref = node.getSourceReference()
=======
            parent_module = node.getParentModule()

            if parent_module.isPackage():
                parent_package = parent_module.getFullName()
            else:
                parent_package = node.getParentModule().getPackage()
>>>>>>> dd6a7a1c

            module_package, _module_name, module_filename = Importing.findModule(
                source_ref     = source_ref,
                module_name    = node.getModuleName(),
                parent_package = parent_package,
                level          = node.getLevel()
            )

            assert module_package != "", node

            if module_filename is not None:
                imported_module = self._consider(
                    module_filename = module_filename,
                    module_package  = module_package
                )

                if imported_module is not None:
                    node.setModule( imported_module )

                    import_list = node.getImportList()

                    if import_list and imported_module.isPackage():
                        for import_item in import_list:

                            module_package, _module_name, module_filename = Importing.findModule(
                                source_ref     = source_ref,
                                module_name    = import_item,
                                parent_package = imported_module.getFullName(),
                                level          = -1,
                                warn           = False
                            )

                            if module_filename is not None:
                                _imported_module = self._consider(
                                    module_filename = module_filename,
                                    module_package  = module_package
                                )


        node.setAttemptedRecurse()

    def __call__( self, node ):
        if node.isModule():
            self._handleModule(
                module = node
            )
        elif node.isExpressionImportModule() and not node.hasAttemptedRecurse():
            self._handleImportModule(
                node = node
            )
        elif node.isExpressionBuiltinImport():
            self._consider(
                module_filename = node.getModuleFilename(),
                module_package  = node.getModulePackage()
            )<|MERGE_RESOLUTION|>--- conflicted
+++ resolved
@@ -127,16 +127,14 @@
 
     def _handleImportModule( self, node ):
         if node.getModule() is None:
-<<<<<<< HEAD
             source_ref = node.getSourceReference()
-=======
+
             parent_module = node.getParentModule()
 
             if parent_module.isPackage():
                 parent_package = parent_module.getFullName()
             else:
                 parent_package = node.getParentModule().getPackage()
->>>>>>> dd6a7a1c
 
             module_package, _module_name, module_filename = Importing.findModule(
                 source_ref     = source_ref,
